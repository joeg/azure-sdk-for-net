<<<<<<< HEAD
<?xml version="1.0" encoding="utf-8"?>
<Project ToolsVersion="4.0" xmlns="http://schemas.microsoft.com/developer/msbuild/2003">
  <ItemGroup>
    <!--
    Microsoft.WindowsAzure.Management.Sql
    -->
    <SdkNuGetPackage Include="Microsoft.Azure.Management.Sql">
      <PackageVersion>0.34.0-prerelease</PackageVersion>
      <Folder>$(MSBuildThisFileDirectory)</Folder>
    </SdkNuGetPackage>
  </ItemGroup>
</Project>
=======
<?xml version="1.0" encoding="utf-8"?>
<Project ToolsVersion="4.0" xmlns="http://schemas.microsoft.com/developer/msbuild/2003">
  <ItemGroup>
    <!--
    Microsoft.WindowsAzure.Management.Sql
    -->
    <SdkNuGetPackage Include="Microsoft.Azure.Management.Sql">
      <PackageVersion>0.35.0-prerelease</PackageVersion>
      <Folder>$(MSBuildThisFileDirectory)</Folder>
    </SdkNuGetPackage>
  </ItemGroup>
</Project>
>>>>>>> e3f6eb47
<|MERGE_RESOLUTION|>--- conflicted
+++ resolved
@@ -1,17 +1,3 @@
-<<<<<<< HEAD
-<?xml version="1.0" encoding="utf-8"?>
-<Project ToolsVersion="4.0" xmlns="http://schemas.microsoft.com/developer/msbuild/2003">
-  <ItemGroup>
-    <!--
-    Microsoft.WindowsAzure.Management.Sql
-    -->
-    <SdkNuGetPackage Include="Microsoft.Azure.Management.Sql">
-      <PackageVersion>0.34.0-prerelease</PackageVersion>
-      <Folder>$(MSBuildThisFileDirectory)</Folder>
-    </SdkNuGetPackage>
-  </ItemGroup>
-</Project>
-=======
 <?xml version="1.0" encoding="utf-8"?>
 <Project ToolsVersion="4.0" xmlns="http://schemas.microsoft.com/developer/msbuild/2003">
   <ItemGroup>
@@ -23,5 +9,4 @@
       <Folder>$(MSBuildThisFileDirectory)</Folder>
     </SdkNuGetPackage>
   </ItemGroup>
-</Project>
->>>>>>> e3f6eb47
+</Project>