--- conflicted
+++ resolved
@@ -5,11 +5,7 @@
     Microsoft.Azure.Management.Resources
     -->
     <SdkNuGetPackage Include="Microsoft.Azure.Management.Resources">
-<<<<<<< HEAD
-      <PackageVersion>2.4.1-preview</PackageVersion>
-=======
-      <PackageVersion>2.5.0-preview</PackageVersion>
->>>>>>> 9e140f6c
+      <PackageVersion>2.5.1-preview</PackageVersion>
 
       <Folder>$(MSBuildThisFileDirectory)</Folder>
     </SdkNuGetPackage>
