--- conflicted
+++ resolved
@@ -5,11 +5,7 @@
 Microsoft.Azure.Common.Authentication
 -->
     <SdkNuGetPackage Include="Microsoft.Azure.Common.Authentication">
-<<<<<<< HEAD
-      <PackageVersion>1.1.7-preview</PackageVersion>
-=======
       <PackageVersion>1.3.0-preview</PackageVersion>
->>>>>>> 26edbad7
       <Folder>$(MSBuildThisFileDirectory)</Folder>
     </SdkNuGetPackage>
   </ItemGroup>
