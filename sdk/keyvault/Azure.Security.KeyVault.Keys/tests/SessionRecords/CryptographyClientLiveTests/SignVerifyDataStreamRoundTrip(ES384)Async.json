--- conflicted
+++ resolved
@@ -1,11 +1,7 @@
 {
   "Entries": [
     {
-<<<<<<< HEAD
-      "RequestUri": "https:\u002f\u002fdotnettestvault.vault.azure.net\u002fkeys\u002f469787394\u002fcreate?api-version=7.1-preview",
-=======
       "RequestUri": "https://heathskv.vault.azure.net/keys/469787394/create?api-version=7.1",
->>>>>>> 2d11c666
       "RequestMethod": "POST",
       "RequestHeaders": {
         "Accept": "application/json",
@@ -45,11 +41,7 @@
       }
     },
     {
-<<<<<<< HEAD
-      "RequestUri": "https:\u002f\u002fdotnettestvault.vault.azure.net\u002fkeys\u002f469787394\u002fcreate?api-version=7.1-preview",
-=======
       "RequestUri": "https://heathskv.vault.azure.net/keys/469787394/create?api-version=7.1",
->>>>>>> 2d11c666
       "RequestMethod": "POST",
       "RequestHeaders": {
         "Accept": "application/json",
@@ -107,11 +99,7 @@
       }
     },
     {
-<<<<<<< HEAD
-      "RequestUri": "https:\u002f\u002fdotnettestvault.vault.azure.net\u002fkeys\u002f469787394\u002fa572899a62124ce8ba3441a6d7dd816f\u002fsign?api-version=7.1-preview",
-=======
       "RequestUri": "https://heathskv.vault.azure.net/keys/469787394/eda067d7e2c44c2e94a9fadd205fc9fa/sign?api-version=7.1",
->>>>>>> 2d11c666
       "RequestMethod": "POST",
       "RequestHeaders": {
         "Accept": "application/json",
@@ -153,11 +141,7 @@
       }
     },
     {
-<<<<<<< HEAD
-      "RequestUri": "https:\u002f\u002fdotnettestvault.vault.azure.net\u002fkeys\u002f469787394\u002fa572899a62124ce8ba3441a6d7dd816f\u002fsign?api-version=7.1-preview",
-=======
       "RequestUri": "https://heathskv.vault.azure.net/keys/469787394/eda067d7e2c44c2e94a9fadd205fc9fa/sign?api-version=7.1",
->>>>>>> 2d11c666
       "RequestMethod": "POST",
       "RequestHeaders": {
         "Accept": "application/json",
@@ -199,11 +183,7 @@
       }
     },
     {
-<<<<<<< HEAD
-      "RequestUri": "https:\u002f\u002fdotnettestvault.vault.azure.net\u002fkeys\u002f469787394\u002fa572899a62124ce8ba3441a6d7dd816f\u002fverify?api-version=7.1-preview",
-=======
       "RequestUri": "https://heathskv.vault.azure.net/keys/469787394/eda067d7e2c44c2e94a9fadd205fc9fa/verify?api-version=7.1",
->>>>>>> 2d11c666
       "RequestMethod": "POST",
       "RequestHeaders": {
         "Accept": "application/json",
@@ -245,11 +225,7 @@
       }
     },
     {
-<<<<<<< HEAD
-      "RequestUri": "https:\u002f\u002fdotnettestvault.vault.azure.net\u002fkeys\u002f469787394\u002fa572899a62124ce8ba3441a6d7dd816f\u002fverify?api-version=7.1-preview",
-=======
       "RequestUri": "https://heathskv.vault.azure.net/keys/469787394/eda067d7e2c44c2e94a9fadd205fc9fa/verify?api-version=7.1",
->>>>>>> 2d11c666
       "RequestMethod": "POST",
       "RequestHeaders": {
         "Accept": "application/json",
@@ -289,100 +265,6 @@
       "ResponseBody": {
         "value": true
       }
-<<<<<<< HEAD
-    },
-    {
-      "RequestUri": "https:\u002f\u002fdotnettestvault.vault.azure.net\u002fkeys\u002f469787394?api-version=7.1-preview",
-      "RequestMethod": "DELETE",
-      "RequestHeaders": {
-        "Accept": "application\u002fjson",
-        "Authorization": "Sanitized",
-        "Content-Type": "application\u002fjson",
-        "Request-Id": "|410a2e36-4e9928bed5806db0.",
-        "User-Agent": [
-          "azsdk-net-Security.KeyVault.Keys\u002f4.0.0-dev.20190809.1\u002bbf6dc88715a5e5de7b8e16b8d21a6608ca39b3f0",
-          "(.NET Core 4.6.27817.01; Microsoft Windows 10.0.18362 )"
-        ],
-        "x-ms-client-request-id": "41614f68631b8eaa29a8728b7ce2e121",
-        "x-ms-return-client-request-id": "true"
-      },
-      "RequestBody": null,
-      "StatusCode": 200,
-      "ResponseHeaders": {
-        "Cache-Control": "no-cache",
-        "Content-Length": "546",
-        "Content-Type": "application\u002fjson; charset=utf-8",
-        "Date": "Fri, 09 Aug 2019 09:51:05 GMT",
-        "Expires": "-1",
-        "Pragma": "no-cache",
-        "Server": "Microsoft-IIS\u002f10.0",
-        "Strict-Transport-Security": "max-age=31536000;includeSubDomains",
-        "X-AspNet-Version": "4.0.30319",
-        "X-Content-Type-Options": "nosniff",
-        "x-ms-keyvault-network-info": "addr=98.237.193.253;act_addr_fam=InterNetwork;",
-        "x-ms-keyvault-region": "westus",
-        "x-ms-keyvault-service-version": "1.1.0.875",
-        "x-ms-request-id": "c8ae2281-6a8b-4364-9c6f-988db8a9745f",
-        "X-Powered-By": "ASP.NET"
-      },
-      "ResponseBody": {
-        "recoveryId": "https:\u002f\u002fdotnettestvault.vault.azure.net\u002fdeletedkeys\u002f469787394",
-        "deletedDate": 1565344265,
-        "scheduledPurgeDate": 1573120265,
-        "key": {
-          "kid": "https:\u002f\u002fdotnettestvault.vault.azure.net\u002fkeys\u002f469787394\u002fa572899a62124ce8ba3441a6d7dd816f",
-          "kty": "EC",
-          "key_ops": [
-            "sign",
-            "verify"
-          ],
-          "crv": "P-384",
-          "x": "ryzObTrUCDyb02R89JjuOmrtY2dINnSRg4dL0A4iPrr8g6Y3nWM-HVT1IjFAelld",
-          "y": "OuDAm66wT8N7sIX5doFG-AF_vsn252sZGlPf_0G58cExsT6feqAEBxnVYFqArIEE"
-        },
-        "attributes": {
-          "enabled": true,
-          "created": 1565344264,
-          "updated": 1565344264,
-          "recoveryLevel": "Recoverable\u002bPurgeable"
-        }
-      }
-    },
-    {
-      "RequestUri": "https:\u002f\u002fdotnettestvault.vault.azure.net\u002fdeletedkeys\u002f469787394?api-version=7.1-preview",
-      "RequestMethod": "DELETE",
-      "RequestHeaders": {
-        "Accept": "application\u002fjson",
-        "Authorization": "Sanitized",
-        "Content-Type": "application\u002fjson",
-        "Request-Id": "|410a2e3b-4e9928bed5806db0.",
-        "User-Agent": [
-          "azsdk-net-Security.KeyVault.Keys\u002f4.0.0-dev.20190809.1\u002bbf6dc88715a5e5de7b8e16b8d21a6608ca39b3f0",
-          "(.NET Core 4.6.27817.01; Microsoft Windows 10.0.18362 )"
-        ],
-        "x-ms-client-request-id": "31a78e34bfb943be5f172aba7481e2df",
-        "x-ms-return-client-request-id": "true"
-      },
-      "RequestBody": null,
-      "StatusCode": 204,
-      "ResponseHeaders": {
-        "Cache-Control": "no-cache",
-        "Date": "Fri, 09 Aug 2019 09:51:21 GMT",
-        "Expires": "-1",
-        "Pragma": "no-cache",
-        "Server": "Microsoft-IIS\u002f10.0",
-        "Strict-Transport-Security": "max-age=31536000;includeSubDomains",
-        "X-AspNet-Version": "4.0.30319",
-        "X-Content-Type-Options": "nosniff",
-        "x-ms-keyvault-network-info": "addr=98.237.193.253;act_addr_fam=InterNetwork;",
-        "x-ms-keyvault-region": "westus",
-        "x-ms-keyvault-service-version": "1.1.0.875",
-        "x-ms-request-id": "ec15834c-cae9-457d-8ef0-36052514b6be",
-        "X-Powered-By": "ASP.NET"
-      },
-      "ResponseBody": []
-=======
->>>>>>> 2d11c666
     }
   ],
   "Variables": {
