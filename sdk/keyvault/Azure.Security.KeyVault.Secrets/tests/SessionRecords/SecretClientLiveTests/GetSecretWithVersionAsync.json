--- conflicted
+++ resolved
@@ -1,24 +1,15 @@
 {
   "Entries": [
     {
-<<<<<<< HEAD
-      "RequestUri": "https:\u002f\u002fdotnettestvault.vault.azure.net\u002fsecrets\u002f1043092913?api-version=7.1-preview",
-=======
-      "RequestUri": "https://heathskv.vault.azure.net/secrets/1043092913?api-version=7.1",
->>>>>>> 2d11c666
+      "RequestUri": "https://heathskv.vault.azure.net/secrets/1043092913?api-version=7.1",
       "RequestMethod": "PUT",
       "RequestHeaders": {
         "Accept": "application/json",
         "Content-Type": "application/json",
         "traceparent": "00-05ccb8efea87574db914616ba87d4e32-d212fbf100b38c4e-00",
         "User-Agent": [
-<<<<<<< HEAD
-          "azsdk-net-Security.KeyVault.Secrets\u002f4.0.0-dev.20190806.1\u002b549ac09c0c12d70f945de85b89974088680893d4",
-          "(.NET Core 4.6.27817.1-preview1; Microsoft Windows 10.0.18362 )"
-=======
-          "azsdk-net-Security.KeyVault.Secrets/4.1.0-dev.20200729.1",
-          "(.NET Core 4.6.29017.01; Microsoft Windows 10.0.19041 )"
->>>>>>> 2d11c666
+          "azsdk-net-Security.KeyVault.Secrets/4.1.0-dev.20200729.1",
+          "(.NET Core 4.6.29017.01; Microsoft Windows 10.0.19041 )"
         ],
         "x-ms-client-request-id": "59bca3f3d26bc6f9f8b6201e529ec7d7",
         "x-ms-return-client-request-id": "true"
@@ -50,11 +41,7 @@
       }
     },
     {
-<<<<<<< HEAD
-      "RequestUri": "https:\u002f\u002fdotnettestvault.vault.azure.net\u002fsecrets\u002f1043092913?api-version=7.1-preview",
-=======
-      "RequestUri": "https://heathskv.vault.azure.net/secrets/1043092913?api-version=7.1",
->>>>>>> 2d11c666
+      "RequestUri": "https://heathskv.vault.azure.net/secrets/1043092913?api-version=7.1",
       "RequestMethod": "PUT",
       "RequestHeaders": {
         "Accept": "application/json",
@@ -63,13 +50,8 @@
         "Content-Type": "application/json",
         "traceparent": "00-05ccb8efea87574db914616ba87d4e32-d212fbf100b38c4e-00",
         "User-Agent": [
-<<<<<<< HEAD
-          "azsdk-net-Security.KeyVault.Secrets\u002f4.0.0-dev.20190806.1\u002b549ac09c0c12d70f945de85b89974088680893d4",
-          "(.NET Core 4.6.27817.1-preview1; Microsoft Windows 10.0.18362 )"
-=======
-          "azsdk-net-Security.KeyVault.Secrets/4.1.0-dev.20200729.1",
-          "(.NET Core 4.6.29017.01; Microsoft Windows 10.0.19041 )"
->>>>>>> 2d11c666
+          "azsdk-net-Security.KeyVault.Secrets/4.1.0-dev.20200729.1",
+          "(.NET Core 4.6.29017.01; Microsoft Windows 10.0.19041 )"
         ],
         "x-ms-client-request-id": "59bca3f3d26bc6f9f8b6201e529ec7d7",
         "x-ms-return-client-request-id": "true"
@@ -107,11 +89,7 @@
       }
     },
     {
-<<<<<<< HEAD
-      "RequestUri": "https:\u002f\u002fdotnettestvault.vault.azure.net\u002fsecrets\u002f1043092913?api-version=7.1-preview",
-=======
-      "RequestUri": "https://heathskv.vault.azure.net/secrets/1043092913?api-version=7.1",
->>>>>>> 2d11c666
+      "RequestUri": "https://heathskv.vault.azure.net/secrets/1043092913?api-version=7.1",
       "RequestMethod": "PUT",
       "RequestHeaders": {
         "Accept": "application/json",
@@ -120,13 +98,8 @@
         "Content-Type": "application/json",
         "traceparent": "00-729e28f208411f459a1dcc23b717b415-d4a2e012a44b5847-00",
         "User-Agent": [
-<<<<<<< HEAD
-          "azsdk-net-Security.KeyVault.Secrets\u002f4.0.0-dev.20190806.1\u002b549ac09c0c12d70f945de85b89974088680893d4",
-          "(.NET Core 4.6.27817.1-preview1; Microsoft Windows 10.0.18362 )"
-=======
-          "azsdk-net-Security.KeyVault.Secrets/4.1.0-dev.20200729.1",
-          "(.NET Core 4.6.29017.01; Microsoft Windows 10.0.19041 )"
->>>>>>> 2d11c666
+          "azsdk-net-Security.KeyVault.Secrets/4.1.0-dev.20200729.1",
+          "(.NET Core 4.6.29017.01; Microsoft Windows 10.0.19041 )"
         ],
         "x-ms-client-request-id": "0f1245c9c34e8660e96b90c08b27b57b",
         "x-ms-return-client-request-id": "true"
@@ -164,11 +137,7 @@
       }
     },
     {
-<<<<<<< HEAD
-      "RequestUri": "https:\u002f\u002fdotnettestvault.vault.azure.net\u002fsecrets\u002f1043092913?api-version=7.1-preview",
-=======
-      "RequestUri": "https://heathskv.vault.azure.net/secrets/1043092913?api-version=7.1",
->>>>>>> 2d11c666
+      "RequestUri": "https://heathskv.vault.azure.net/secrets/1043092913?api-version=7.1",
       "RequestMethod": "PUT",
       "RequestHeaders": {
         "Accept": "application/json",
@@ -177,13 +146,8 @@
         "Content-Type": "application/json",
         "traceparent": "00-b3692b43f2b80447b04cac84b6f083fc-f1161ee9b380e842-00",
         "User-Agent": [
-<<<<<<< HEAD
-          "azsdk-net-Security.KeyVault.Secrets\u002f4.0.0-dev.20190806.1\u002b549ac09c0c12d70f945de85b89974088680893d4",
-          "(.NET Core 4.6.27817.1-preview1; Microsoft Windows 10.0.18362 )"
-=======
-          "azsdk-net-Security.KeyVault.Secrets/4.1.0-dev.20200729.1",
-          "(.NET Core 4.6.29017.01; Microsoft Windows 10.0.19041 )"
->>>>>>> 2d11c666
+          "azsdk-net-Security.KeyVault.Secrets/4.1.0-dev.20200729.1",
+          "(.NET Core 4.6.29017.01; Microsoft Windows 10.0.19041 )"
         ],
         "x-ms-client-request-id": "03162fa6b091e9617855ec26a288cd99",
         "x-ms-return-client-request-id": "true"
@@ -221,11 +185,7 @@
       }
     },
     {
-<<<<<<< HEAD
-      "RequestUri": "https:\u002f\u002fdotnettestvault.vault.azure.net\u002fsecrets\u002f1043092913\u002f1cb3a4aea55340a2af96481073f2471d?api-version=7.1-preview",
-=======
       "RequestUri": "https://heathskv.vault.azure.net/secrets/1043092913/4b1a0fd7a2c1461d978a9c95f5f86f61?api-version=7.1",
->>>>>>> 2d11c666
       "RequestMethod": "GET",
       "RequestHeaders": {
         "Accept": "application/json",
@@ -233,13 +193,8 @@
         "Content-Type": "application/json",
         "traceparent": "00-6c252b6029f1254ab2f6dacf0886624e-86436ad40fcb0e4f-00",
         "User-Agent": [
-<<<<<<< HEAD
-          "azsdk-net-Security.KeyVault.Secrets\u002f4.0.0-dev.20190806.1\u002b549ac09c0c12d70f945de85b89974088680893d4",
-          "(.NET Core 4.6.27817.1-preview1; Microsoft Windows 10.0.18362 )"
-=======
-          "azsdk-net-Security.KeyVault.Secrets/4.1.0-dev.20200729.1",
-          "(.NET Core 4.6.29017.01; Microsoft Windows 10.0.19041 )"
->>>>>>> 2d11c666
+          "azsdk-net-Security.KeyVault.Secrets/4.1.0-dev.20200729.1",
+          "(.NET Core 4.6.29017.01; Microsoft Windows 10.0.19041 )"
         ],
         "x-ms-client-request-id": "e04e732bc2e7306343366f0041393ad1",
         "x-ms-return-client-request-id": "true"
@@ -273,90 +228,6 @@
           "recoverableDays": 90
         }
       }
-<<<<<<< HEAD
-    },
-    {
-      "RequestUri": "https:\u002f\u002fdotnettestvault.vault.azure.net\u002fsecrets\u002f1043092913?api-version=7.1-preview",
-      "RequestMethod": "DELETE",
-      "RequestHeaders": {
-        "Accept": "application\u002fjson",
-        "Authorization": "Sanitized",
-        "Content-Type": "application\u002fjson",
-        "Request-Id": "|4298486-4c61899ebaa789f5.",
-        "User-Agent": [
-          "azsdk-net-Security.KeyVault.Secrets\u002f4.0.0-dev.20190806.1\u002b549ac09c0c12d70f945de85b89974088680893d4",
-          "(.NET Core 4.6.27817.1-preview1; Microsoft Windows 10.0.18362 )"
-        ],
-        "x-ms-client-request-id": "2378a400c3881846e42896f8d739e361",
-        "x-ms-return-client-request-id": "true"
-      },
-      "RequestBody": null,
-      "StatusCode": 200,
-      "ResponseHeaders": {
-        "Cache-Control": "no-cache",
-        "Content-Length": "350",
-        "Content-Type": "application\u002fjson; charset=utf-8",
-        "Date": "Tue, 06 Aug 2019 18:02:03 GMT",
-        "Expires": "-1",
-        "Pragma": "no-cache",
-        "Server": "Microsoft-IIS\u002f10.0",
-        "Strict-Transport-Security": "max-age=31536000;includeSubDomains",
-        "X-AspNet-Version": "4.0.30319",
-        "X-Content-Type-Options": "nosniff",
-        "x-ms-keyvault-network-info": "addr=131.107.160.97;act_addr_fam=InterNetwork;",
-        "x-ms-keyvault-region": "westus",
-        "x-ms-keyvault-service-version": "1.1.0.875",
-        "x-ms-request-id": "775fb759-9cbb-4744-bf3d-abef980b9a1f",
-        "X-Powered-By": "ASP.NET"
-      },
-      "ResponseBody": {
-        "recoveryId": "https:\u002f\u002fdotnettestvault.vault.azure.net\u002fdeletedsecrets\u002f1043092913",
-        "deletedDate": 1565114524,
-        "scheduledPurgeDate": 1572890524,
-        "id": "https:\u002f\u002fdotnettestvault.vault.azure.net\u002fsecrets\u002f1043092913\u002fb1c885a33b354b9f8fbd749c52990eee",
-        "attributes": {
-          "enabled": true,
-          "created": 1565114523,
-          "updated": 1565114523,
-          "recoveryLevel": "Recoverable\u002bPurgeable"
-        }
-      }
-    },
-    {
-      "RequestUri": "https:\u002f\u002fdotnettestvault.vault.azure.net\u002fdeletedsecrets\u002f1043092913?api-version=7.1-preview",
-      "RequestMethod": "DELETE",
-      "RequestHeaders": {
-        "Accept": "application\u002fjson",
-        "Authorization": "Sanitized",
-        "Content-Type": "application\u002fjson",
-        "Request-Id": "|429848b-4c61899ebaa789f5.",
-        "User-Agent": [
-          "azsdk-net-Security.KeyVault.Secrets\u002f4.0.0-dev.20190806.1\u002b549ac09c0c12d70f945de85b89974088680893d4",
-          "(.NET Core 4.6.27817.1-preview1; Microsoft Windows 10.0.18362 )"
-        ],
-        "x-ms-client-request-id": "3208b58b5cfef89a21faed7b536d6441",
-        "x-ms-return-client-request-id": "true"
-      },
-      "RequestBody": null,
-      "StatusCode": 204,
-      "ResponseHeaders": {
-        "Cache-Control": "no-cache",
-        "Date": "Tue, 06 Aug 2019 18:02:18 GMT",
-        "Expires": "-1",
-        "Pragma": "no-cache",
-        "Server": "Microsoft-IIS\u002f10.0",
-        "Strict-Transport-Security": "max-age=31536000;includeSubDomains",
-        "X-AspNet-Version": "4.0.30319",
-        "X-Content-Type-Options": "nosniff",
-        "x-ms-keyvault-network-info": "addr=131.107.160.97;act_addr_fam=InterNetwork;",
-        "x-ms-keyvault-region": "westus",
-        "x-ms-keyvault-service-version": "1.1.0.875",
-        "x-ms-request-id": "e439fa07-f8ee-4423-9625-3fc58678f7b3",
-        "X-Powered-By": "ASP.NET"
-      },
-      "ResponseBody": []
-=======
->>>>>>> 2d11c666
     }
   ],
   "Variables": {
