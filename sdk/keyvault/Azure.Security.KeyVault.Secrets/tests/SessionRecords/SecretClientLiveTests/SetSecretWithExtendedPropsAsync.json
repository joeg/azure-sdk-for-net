--- conflicted
+++ resolved
@@ -1,24 +1,15 @@
 {
   "Entries": [
     {
-<<<<<<< HEAD
-      "RequestUri": "https:\u002f\u002fdotnettestvault.vault.azure.net\u002fsecrets\u002f1963134935?api-version=7.1-preview",
-=======
       "RequestUri": "https://heathskv.vault.azure.net/secrets/1963134935?api-version=7.1",
->>>>>>> 2d11c666
       "RequestMethod": "PUT",
       "RequestHeaders": {
         "Accept": "application/json",
         "Content-Type": "application/json",
         "traceparent": "00-e88449c756098d468b21db88fecce377-da0564daf47fa44c-00",
         "User-Agent": [
-<<<<<<< HEAD
-          "azsdk-net-Security.KeyVault.Secrets\u002f4.0.0-dev.20190806.1\u002b549ac09c0c12d70f945de85b89974088680893d4",
-          "(.NET Core 4.6.27817.1-preview1; Microsoft Windows 10.0.18362 )"
-=======
-          "azsdk-net-Security.KeyVault.Secrets/4.1.0-dev.20200729.1",
-          "(.NET Core 4.6.29017.01; Microsoft Windows 10.0.19041 )"
->>>>>>> 2d11c666
+          "azsdk-net-Security.KeyVault.Secrets/4.1.0-dev.20200729.1",
+          "(.NET Core 4.6.29017.01; Microsoft Windows 10.0.19041 )"
         ],
         "x-ms-client-request-id": "fbe4b61e99a4799601d522111e3c40f8",
         "x-ms-return-client-request-id": "true"
@@ -50,11 +41,7 @@
       }
     },
     {
-<<<<<<< HEAD
-      "RequestUri": "https:\u002f\u002fdotnettestvault.vault.azure.net\u002fsecrets\u002f1963134935?api-version=7.1-preview",
-=======
       "RequestUri": "https://heathskv.vault.azure.net/secrets/1963134935?api-version=7.1",
->>>>>>> 2d11c666
       "RequestMethod": "PUT",
       "RequestHeaders": {
         "Accept": "application/json",
@@ -63,13 +50,8 @@
         "Content-Type": "application/json",
         "traceparent": "00-e88449c756098d468b21db88fecce377-da0564daf47fa44c-00",
         "User-Agent": [
-<<<<<<< HEAD
-          "azsdk-net-Security.KeyVault.Secrets\u002f4.0.0-dev.20190806.1\u002b549ac09c0c12d70f945de85b89974088680893d4",
-          "(.NET Core 4.6.27817.1-preview1; Microsoft Windows 10.0.18362 )"
-=======
-          "azsdk-net-Security.KeyVault.Secrets/4.1.0-dev.20200729.1",
-          "(.NET Core 4.6.29017.01; Microsoft Windows 10.0.19041 )"
->>>>>>> 2d11c666
+          "azsdk-net-Security.KeyVault.Secrets/4.1.0-dev.20200729.1",
+          "(.NET Core 4.6.29017.01; Microsoft Windows 10.0.19041 )"
         ],
         "x-ms-client-request-id": "fbe4b61e99a4799601d522111e3c40f8",
         "x-ms-return-client-request-id": "true"
@@ -123,11 +105,7 @@
       }
     },
     {
-<<<<<<< HEAD
-      "RequestUri": "https:\u002f\u002fdotnettestvault.vault.azure.net\u002fsecrets\u002f1963134935\u002f?api-version=7.1-preview",
-=======
       "RequestUri": "https://heathskv.vault.azure.net/secrets/1963134935/?api-version=7.1",
->>>>>>> 2d11c666
       "RequestMethod": "GET",
       "RequestHeaders": {
         "Accept": "application/json",
@@ -135,13 +113,8 @@
         "Content-Type": "application/json",
         "traceparent": "00-a47210ceb93920439894e37685efc187-3c3865f374c37840-00",
         "User-Agent": [
-<<<<<<< HEAD
-          "azsdk-net-Security.KeyVault.Secrets\u002f4.0.0-dev.20190806.1\u002b549ac09c0c12d70f945de85b89974088680893d4",
-          "(.NET Core 4.6.27817.1-preview1; Microsoft Windows 10.0.18362 )"
-=======
-          "azsdk-net-Security.KeyVault.Secrets/4.1.0-dev.20200729.1",
-          "(.NET Core 4.6.29017.01; Microsoft Windows 10.0.19041 )"
->>>>>>> 2d11c666
+          "azsdk-net-Security.KeyVault.Secrets/4.1.0-dev.20200729.1",
+          "(.NET Core 4.6.29017.01; Microsoft Windows 10.0.19041 )"
         ],
         "x-ms-client-request-id": "47771783e5be3d2a7c9233d57a20efbf",
         "x-ms-return-client-request-id": "true"
@@ -184,11 +157,7 @@
       }
     },
     {
-<<<<<<< HEAD
-      "RequestUri": "https:\u002f\u002fdotnettestvault.vault.azure.net\u002fsecrets\u002f1963134935?api-version=7.1-preview",
-=======
       "RequestUri": "https://heathskv.vault.azure.net/secrets/1963134935?api-version=7.1",
->>>>>>> 2d11c666
       "RequestMethod": "DELETE",
       "RequestHeaders": {
         "Accept": "application/json",
@@ -196,13 +165,8 @@
         "Content-Type": "application/json",
         "traceparent": "00-d91c6ec530278c4c8238ccef9f5035e0-fe0cd037a76a1f47-00",
         "User-Agent": [
-<<<<<<< HEAD
-          "azsdk-net-Security.KeyVault.Secrets\u002f4.0.0-dev.20190806.1\u002b549ac09c0c12d70f945de85b89974088680893d4",
-          "(.NET Core 4.6.27817.1-preview1; Microsoft Windows 10.0.18362 )"
-=======
-          "azsdk-net-Security.KeyVault.Secrets/4.1.0-dev.20200729.1",
-          "(.NET Core 4.6.29017.01; Microsoft Windows 10.0.19041 )"
->>>>>>> 2d11c666
+          "azsdk-net-Security.KeyVault.Secrets/4.1.0-dev.20200729.1",
+          "(.NET Core 4.6.29017.01; Microsoft Windows 10.0.19041 )"
         ],
         "x-ms-client-request-id": "e875a1e21a0a0d269b57fdbb63aff500",
         "x-ms-return-client-request-id": "true"
@@ -245,43 +209,6 @@
           "tag2": "value2"
         }
       }
-<<<<<<< HEAD
-    },
-    {
-      "RequestUri": "https:\u002f\u002fdotnettestvault.vault.azure.net\u002fdeletedsecrets\u002f1963134935?api-version=7.1-preview",
-      "RequestMethod": "DELETE",
-      "RequestHeaders": {
-        "Accept": "application\u002fjson",
-        "Authorization": "Sanitized",
-        "Content-Type": "application\u002fjson",
-        "Request-Id": "|42984b5-4c61899ebaa789f5.",
-        "User-Agent": [
-          "azsdk-net-Security.KeyVault.Secrets\u002f4.0.0-dev.20190806.1\u002b549ac09c0c12d70f945de85b89974088680893d4",
-          "(.NET Core 4.6.27817.1-preview1; Microsoft Windows 10.0.18362 )"
-        ],
-        "x-ms-client-request-id": "cc0fd2c1d99a234cf99285693ca3a9d6",
-        "x-ms-return-client-request-id": "true"
-      },
-      "RequestBody": null,
-      "StatusCode": 204,
-      "ResponseHeaders": {
-        "Cache-Control": "no-cache",
-        "Date": "Tue, 06 Aug 2019 18:03:43 GMT",
-        "Expires": "-1",
-        "Pragma": "no-cache",
-        "Server": "Microsoft-IIS\u002f10.0",
-        "Strict-Transport-Security": "max-age=31536000;includeSubDomains",
-        "X-AspNet-Version": "4.0.30319",
-        "X-Content-Type-Options": "nosniff",
-        "x-ms-keyvault-network-info": "addr=131.107.160.97;act_addr_fam=InterNetwork;",
-        "x-ms-keyvault-region": "westus",
-        "x-ms-keyvault-service-version": "1.1.0.875",
-        "x-ms-request-id": "d3b81029-b34f-47b2-891e-523bf0c939b2",
-        "X-Powered-By": "ASP.NET"
-      },
-      "ResponseBody": []
-=======
->>>>>>> 2d11c666
     }
   ],
   "Variables": {
